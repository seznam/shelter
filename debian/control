--- conflicted
+++ resolved
@@ -29,10 +29,10 @@
 Architecture: any
 Depends: ${python:Depends},
          ${misc:Depends},
-         python-tornado (>= 4.2), python-tornado (<< 4.3),
+         python-tornado (>= 4.2),
          python-pkg-resources,
          python-six,
-         python-setproctitle
+         python-setproctitle (>= 1.1)
 Description: Simple Python's Tornado wrapper
  Provides helpers for creating a new project, writing management commands,
  service processes, ...
@@ -41,17 +41,10 @@
 Architecture: any
 Depends: ${python3:Depends},
          ${misc:Depends},
-<<<<<<< HEAD
-         python3-tornado (>= 4.2), python3-tornado (<< 4.3),
+         python3-tornado (>= 4.2),
          python3-pkg-resources,
          python3-six,
-         python3-setproctitle
-=======
-         python3-tornado (>= 4.2),
-         python3-pkg-resources,
-         python3-six (>= 1.1),
          python3-setproctitle (>= 1.1)
->>>>>>> d5efafdc
 Description: Simple Python's Tornado wrapper
  Provides helpers for creating a new project, writing management commands,
  service processes, ...
