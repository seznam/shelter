<<<<<<< HEAD
python-shelter (1.1.0~dev) unstable; urgency=medium

  * shelter.core.config refactoring

 -- Jan Seifert <jan.seifert@firma.seznam.cz>  Thu, 02 Jun 2016 10:20:55 +0200
=======
python-shelter (1.0.0+2) unstable; urgency=medium

  * Update Debian dependency

 -- Jan Seifert <jan.seifert@firma.seznam.cz>  Wed, 06 Jul 2016 20:50:45 +0200

python-shelter (1.0.0+1) unstable; urgency=medium

  * Fixed Debian dependency

 -- Jan Seifert <jan.seifert@firma.seznam.cz>  Tue, 21 Jun 2016 13:47:38 +0200
>>>>>>> d5efafdc

python-shelter (1.0.0) unstable; urgency=medium

  * First release 1.0.0

 -- Jan Seifert <jan.seifert@firma.seznam.cz>  Fri, 01 Apr 2016 16:16:18 +0200<|MERGE_RESOLUTION|>--- conflicted
+++ resolved
@@ -1,10 +1,9 @@
-<<<<<<< HEAD
 python-shelter (1.1.0~dev) unstable; urgency=medium
 
   * shelter.core.config refactoring
 
- -- Jan Seifert <jan.seifert@firma.seznam.cz>  Thu, 02 Jun 2016 10:20:55 +0200
-=======
+ -- Jan Seifert <jan.seifert@firma.seznam.cz>  Thu, 06 Jul 2016 21:14:27 +0200
+
 python-shelter (1.0.0+2) unstable; urgency=medium
 
   * Update Debian dependency
@@ -16,7 +15,6 @@
   * Fixed Debian dependency
 
  -- Jan Seifert <jan.seifert@firma.seznam.cz>  Tue, 21 Jun 2016 13:47:38 +0200
->>>>>>> d5efafdc
 
 python-shelter (1.0.0) unstable; urgency=medium
 
