--- conflicted
+++ resolved
@@ -1,12 +1,9 @@
 1.1.3
 -----
 
-<<<<<<< HEAD
-* Add ``initialize_child()`` method into ``shelter.core.context.Context``
-* Always restart worker when it stops
-=======
-+ Interfaces now support unix sockets for communication.
->>>>>>> 56bc13f7
++ Add ``initialize_child()`` method into ``shelter.core.context.Context``
++ Always restart worker when it stops
++ Interfaces now support UNIX sockets for communication
 
 1.1.2
 -----
